--- conflicted
+++ resolved
@@ -2668,8 +2668,9 @@
 		f.features.SetTier = false
 		f.features.GetTier = false
 	}
-<<<<<<< HEAD
-
+	if opt.Provider == "IDrive" {
+		f.features.SetTier = false
+	}
 	if f.opt.UseMultipartEtag.Value && f.opt.ChunkSize > 0 {
 		S3HashType = hash.RegisterHash("s3hash", "S3MultipartHash", 32, func() gohash.Hash {
 			return s3hash.New(int(f.opt.ChunkSize))
@@ -2678,12 +2679,6 @@
 	} else {
 		f.hash = hash.Set(hash.MD5)
 	}
-
-=======
-	if opt.Provider == "IDrive" {
-		f.features.SetTier = false
-	}
->>>>>>> 5c6a958a
 	// f.listMultipartUploads()
 	return f, nil
 }
